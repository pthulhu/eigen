#include <Eigen/StdVector>
#include <unsupported/Eigen/BVH>
#include <iostream>

using namespace Eigen;
typedef AlignedBox<double, 2> Box2d;

namespace Eigen {
<<<<<<< HEAD
        Box2d bounding_box(const Vector2d &v) { return Box2d(v, v); } //compute the bounding box of a single point
=======
  Box2d bounding_box(const Vector2d &v) { return Box2d(v, v); } //compute the bounding box of a single point
>>>>>>> 4f40a54d
}

struct PointPointMinimizer //how to compute squared distances between points and rectangles
{
  PointPointMinimizer() : calls(0) {}
  typedef double Scalar;

  double minimumOnVolumeVolume(const Box2d &r1, const Box2d &r2) { ++calls; return r1.squaredExteriorDistance(r2); }
  double minimumOnVolumeObject(const Box2d &r, const Vector2d &v) { ++calls; return r.squaredExteriorDistance(v); }
  double minimumOnObjectVolume(const Vector2d &v, const Box2d &r) { ++calls; return r.squaredExteriorDistance(v); }
  double minimumOnObjectObject(const Vector2d &v1, const Vector2d &v2) { ++calls; return (v1 - v2).squaredNorm(); }

  int calls;
};

int main()
{
  typedef std::vector<Vector2d, aligned_allocator<Vector2d> > StdVectorOfVector2d;
  StdVectorOfVector2d redPoints, bluePoints;
  for(int i = 0; i < 100; ++i) { //initialize random set of red points and blue points
    redPoints.push_back(Vector2d::Random());
    bluePoints.push_back(Vector2d::Random());
  }

  PointPointMinimizer minimizer;
  double minDistSq = std::numeric_limits<double>::max();

  //brute force to find closest red-blue pair
  for(int i = 0; i < (int)redPoints.size(); ++i)
    for(int j = 0; j < (int)bluePoints.size(); ++j)
      minDistSq = std::min(minDistSq, minimizer.minimumOnObjectObject(redPoints[i], bluePoints[j]));
  std::cout << "Brute force distance = " << sqrt(minDistSq) << ", calls = " << minimizer.calls << std::endl;

  //using BVH to find closest red-blue pair
  minimizer.calls = 0;
  KdBVH<double, 2, Vector2d> redTree(redPoints.begin(), redPoints.end()), blueTree(bluePoints.begin(), bluePoints.end()); //construct the trees
  minDistSq = BVMinimize(redTree, blueTree, minimizer); //actual BVH minimization call
  std::cout << "BVH distance         = " << sqrt(minDistSq) << ", calls = " << minimizer.calls << std::endl;

  return 0;
}<|MERGE_RESOLUTION|>--- conflicted
+++ resolved
@@ -6,11 +6,7 @@
 typedef AlignedBox<double, 2> Box2d;
 
 namespace Eigen {
-<<<<<<< HEAD
-        Box2d bounding_box(const Vector2d &v) { return Box2d(v, v); } //compute the bounding box of a single point
-=======
   Box2d bounding_box(const Vector2d &v) { return Box2d(v, v); } //compute the bounding box of a single point
->>>>>>> 4f40a54d
 }
 
 struct PointPointMinimizer //how to compute squared distances between points and rectangles
