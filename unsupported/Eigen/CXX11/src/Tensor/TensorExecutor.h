// This file is part of Eigen, a lightweight C++ template library
// for linear algebra.
//
// Copyright (C) 2014 Benoit Steiner <benoit.steiner.goog@gmail.com>
//
// This Source Code Form is subject to the terms of the Mozilla
// Public License v. 2.0. If a copy of the MPL was not distributed
// with this file, You can obtain one at http://mozilla.org/MPL/2.0/.

#ifndef EIGEN_CXX11_TENSOR_TENSOR_EXECUTOR_H
#define EIGEN_CXX11_TENSOR_TENSOR_EXECUTOR_H

namespace Eigen {

/** \class TensorExecutor
  * \ingroup CXX11_Tensor_Module
  *
  * \brief The tensor executor class.
  *
  * This class is responsible for launch the evaluation of the expression on
  * the specified computing device.
  */
namespace internal {

// Default strategy: the expression is evaluated with a single cpu thread.
template<typename Expression, typename Device, bool Vectorizable>
class TensorExecutor
{
 public:
  typedef typename Expression::Index Index;
  EIGEN_DEVICE_FUNC
  static inline void run(const Expression& expr, const Device& device = Device())
  {
    TensorEvaluator<Expression, Device> evaluator(expr, device);
    const bool needs_assign = evaluator.evalSubExprsIfNeeded(NULL);
    if (needs_assign)
    {
      const Index size = array_prod(evaluator.dimensions());
      for (Index i = 0; i < size; ++i) {
        evaluator.evalScalar(i);
      }
    }
    evaluator.cleanup();
  }
};


template<typename Expression>
class TensorExecutor<Expression, DefaultDevice, true>
{
 public:
  typedef typename Expression::Index Index;
  EIGEN_DEVICE_FUNC
  static inline void run(const Expression& expr, const DefaultDevice& device = DefaultDevice())
  {
    TensorEvaluator<Expression, DefaultDevice> evaluator(expr, device);
    const bool needs_assign = evaluator.evalSubExprsIfNeeded(NULL);
    if (needs_assign)
    {
      const Index size = array_prod(evaluator.dimensions());
      const int PacketSize = unpacket_traits<typename TensorEvaluator<Expression, DefaultDevice>::PacketReturnType>::size;
      // Give the compiler a strong hint to unroll the loop. But don't insist
      // on unrolling, because if the function is expensive the compiler should not
      // unroll the loop at the expense of inlining.
      const Index UnrolledSize = (size / (4 * PacketSize)) * 4 * PacketSize;
      for (Index i = 0; i < UnrolledSize; i += 4*PacketSize) {
        for (Index j = 0; j < 4; j++) {
          evaluator.evalPacket(i + j * PacketSize);
        }
      }
      const Index VectorizedSize = (size / PacketSize) * PacketSize;
      for (Index i = UnrolledSize; i < VectorizedSize; i += PacketSize) {
        evaluator.evalPacket(i);
      }
      for (Index i = VectorizedSize; i < size; ++i) {
        evaluator.evalScalar(i);
      }
    }
    evaluator.cleanup();
  }
};



// Multicore strategy: the index space is partitioned and each partition is executed on a single core
#ifdef EIGEN_USE_THREADS
template <typename Evaluator, typename Index, bool Vectorizable>
struct EvalRange {
  static void run(Evaluator* evaluator_in, const Index first, const Index last) {
    Evaluator evaluator = *evaluator_in;
    eigen_assert(last >= first);
    for (Index i = first; i < last; ++i) {
      evaluator.evalScalar(i);
    }
  }

  static Index alignBlockSize(Index size) {
    return size;
  }
};

template <typename Evaluator, typename Index>
struct EvalRange<Evaluator, Index, true> {
 static const int PacketSize = unpacket_traits<typename Evaluator::PacketReturnType>::size;

  static void run(Evaluator* evaluator_in, const Index first, const Index last) {
    Evaluator evaluator = *evaluator_in;
    eigen_assert(last >= first);
    Index i = first;
    const int PacketSize = unpacket_traits<typename Evaluator::PacketReturnType>::size;
    if (last - first >= PacketSize) {
      eigen_assert(first % PacketSize == 0);
      Index last_chunk_offset = last - 4 * PacketSize;
      // Give the compiler a strong hint to unroll the loop. But don't insist
      // on unrolling, because if the function is expensive the compiler should not
      // unroll the loop at the expense of inlining.
      for (; i <= last_chunk_offset; i += 4*PacketSize) {
        for (Index j = 0; j < 4; j++) {
          evaluator.evalPacket(i + j * PacketSize);
        }
      }
      last_chunk_offset = last - PacketSize;
      for (; i <= last_chunk_offset; i += PacketSize) {
        evaluator.evalPacket(i);
      }
    }
    for (; i < last; ++i) {
      evaluator.evalScalar(i);
    }
  }

  static Index alignBlockSize(Index size) {
    // Align block size to packet size and account for unrolling in run above.
    if (size >= 16 * PacketSize) {
      return (size + 4 * PacketSize - 1) & ~(4 * PacketSize - 1);
    }
    // Aligning to 4 * PacketSize would increase block size by more than 25%.
    return (size + PacketSize - 1) & ~(PacketSize - 1);
  }
};

template <typename Expression, bool Vectorizable>
class TensorExecutor<Expression, ThreadPoolDevice, Vectorizable> {
 public:
  typedef typename Expression::Index Index;
  static inline void run(const Expression& expr, const ThreadPoolDevice& device)
  {
    typedef TensorEvaluator<Expression, ThreadPoolDevice> Evaluator;
    Evaluator evaluator(expr, device);
    const bool needs_assign = evaluator.evalSubExprsIfNeeded(NULL);
    if (needs_assign)
    {
      const Index size = array_prod(evaluator.dimensions());
<<<<<<< HEAD
      size_t num_threads = device.numThreads();
      ThreadOpCost cost;
=======
#if !defined(EIGEN_USE_SIMPLE_THREAD_POOL)
      device.parallelFor(size, evaluator.costPerCoeff(Vectorizable),
                         EvalRange<Evaluator, Index, Vectorizable>::alignBlockSize,
                         [&evaluator](Index first, Index last) {
                           EvalRange<Evaluator, Index, Vectorizable>::run(&evaluator, first, last);
                         });
#else
      size_t num_threads = device.numThreads();
>>>>>>> 4cf1fc8b
      if (num_threads > 1) {
        cost = evaluator.costPerCoeff(Vectorizable)
        num_threads = TensorCostModel<ThreadPoolDevice>::numThreads(
            size, evaluator.costPerCoeff(Vectorizable), num_threads);
      }
      if (num_threads == 1) {
        EvalRange<Evaluator, Index, Vectorizable>::run(&evaluator, 0, size);
      } else {
<<<<<<< HEAD
#if !defined(EIGEN_USE_SIMPLE_THREAD_POOL)
        device.parallelFor(
            size, cost,
            EvalRange<Evaluator, Index, Vectorizable>::alignBlockSize,
            [&evaluator](Index first, Index last) {
              EvalRange<Evaluator, Index, Vectorizable>::run(&evaluator, first,
                                                             last);
            });
#else
=======
        const Index PacketSize = Vectorizable ? unpacket_traits<typename Evaluator::PacketReturnType>::size : 1;
>>>>>>> 4cf1fc8b
        Index blocksz = std::ceil<Index>(static_cast<float>(size)/num_threads) + PacketSize - 1;
        const Index blocksize = numext::maxi<Index>(PacketSize, (blocksz - (blocksz % PacketSize)));
        const Index numblocks = size / blocksize;

        Barrier barrier(numblocks);
        for (int i = 0; i < numblocks; ++i) {
          device.enqueue_with_barrier(
              &barrier, &EvalRange<Evaluator, Index, Vectorizable>::run,
              &evaluator, i * blocksize, (i + 1) * blocksize);
        }
        if (numblocks * blocksize < size) {
          EvalRange<Evaluator, Index, Vectorizable>::run(
              &evaluator, numblocks * blocksize, size);
        }
        barrier.Wait();
#endif  // defined(!EIGEN_USE_SIMPLE_THREAD_POOL)
      }
<<<<<<< HEAD
=======
#endif
>>>>>>> 4cf1fc8b
    }
    evaluator.cleanup();
  }
};
#endif  // EIGEN_USE_THREADS


// GPU: the evaluation of the expression is offloaded to a GPU.
#if defined(EIGEN_USE_GPU)

template <typename Expression, bool Vectorizable>
class TensorExecutor<Expression, GpuDevice, Vectorizable> {
 public:
  typedef typename Expression::Index Index;
  static void run(const Expression& expr, const GpuDevice& device);
};


#if defined(__CUDACC__)
template <typename Evaluator, typename Index, bool Vectorizable>
struct EigenMetaKernelEval {
  static __device__ EIGEN_ALWAYS_INLINE
  void run(Evaluator& eval, Index first, Index last, Index step_size) {
    for (Index i = first; i < last; i += step_size) {
      eval.evalScalar(i);
    }
  }
};

template <typename Evaluator, typename Index>
struct EigenMetaKernelEval<Evaluator, Index, true> {
  static __device__ EIGEN_ALWAYS_INLINE
  void run(Evaluator& eval, Index first, Index last, Index step_size) {
    const Index PacketSize = unpacket_traits<typename Evaluator::PacketReturnType>::size;
    const Index vectorized_size = (last / PacketSize) * PacketSize;
    const Index vectorized_step_size = step_size * PacketSize;

    // Use the vector path
    for (Index i = first * PacketSize; i < vectorized_size;
         i += vectorized_step_size) {
      eval.evalPacket(i);
    }
    for (Index i = vectorized_size + first; i < last; i += step_size) {
      eval.evalScalar(i);
    }
  }
};

template <typename Evaluator, typename Index>
__global__ void
__launch_bounds__(1024)
EigenMetaKernel(Evaluator memcopied_eval, Index size) {

  const Index first_index = blockIdx.x * blockDim.x + threadIdx.x;
  const Index step_size = blockDim.x * gridDim.x;

  // Cuda memcopies the kernel arguments. That's fine for POD, but for more
  // complex types such as evaluators we should really conform to the C++
  // standard and call a proper copy constructor.
  Evaluator eval(memcopied_eval);

  const bool vectorizable = Evaluator::PacketAccess & Evaluator::IsAligned;
  EigenMetaKernelEval<Evaluator, Index, vectorizable>::run(eval, first_index, size, step_size);
}

/*static*/
template <typename Expression, bool Vectorizable>
inline void TensorExecutor<Expression, GpuDevice, Vectorizable>::run(
    const Expression& expr, const GpuDevice& device) {
  TensorEvaluator<Expression, GpuDevice> evaluator(expr, device);
  const bool needs_assign = evaluator.evalSubExprsIfNeeded(NULL);
  if (needs_assign) {
    const int block_size = device.maxCudaThreadsPerBlock();
    const int max_blocks = device.getNumCudaMultiProcessors() *
                           device.maxCudaThreadsPerMultiProcessor() / block_size;
    const Index size = array_prod(evaluator.dimensions());
    // Create a least one block to ensure we won't crash when tensorflow calls with tensors of size 0.
    const int num_blocks = numext::maxi<int>(numext::mini<int>(max_blocks, divup<int>(size, block_size)), 1);

    LAUNCH_CUDA_KERNEL(
        (EigenMetaKernel<TensorEvaluator<Expression, GpuDevice>, Index>),
        num_blocks, block_size, 0, device, evaluator, size);
  }
  evaluator.cleanup();
}

#endif  // __CUDACC__
#endif  // EIGEN_USE_GPU

} // end namespace internal

} // end namespace Eigen

#endif // EIGEN_CXX11_TENSOR_TENSOR_EXECUTOR_H<|MERGE_RESOLUTION|>--- conflicted
+++ resolved
@@ -151,10 +151,6 @@
     if (needs_assign)
     {
       const Index size = array_prod(evaluator.dimensions());
-<<<<<<< HEAD
-      size_t num_threads = device.numThreads();
-      ThreadOpCost cost;
-=======
 #if !defined(EIGEN_USE_SIMPLE_THREAD_POOL)
       device.parallelFor(size, evaluator.costPerCoeff(Vectorizable),
                          EvalRange<Evaluator, Index, Vectorizable>::alignBlockSize,
@@ -163,7 +159,6 @@
                          });
 #else
       size_t num_threads = device.numThreads();
->>>>>>> 4cf1fc8b
       if (num_threads > 1) {
         cost = evaluator.costPerCoeff(Vectorizable)
         num_threads = TensorCostModel<ThreadPoolDevice>::numThreads(
@@ -172,19 +167,7 @@
       if (num_threads == 1) {
         EvalRange<Evaluator, Index, Vectorizable>::run(&evaluator, 0, size);
       } else {
-<<<<<<< HEAD
-#if !defined(EIGEN_USE_SIMPLE_THREAD_POOL)
-        device.parallelFor(
-            size, cost,
-            EvalRange<Evaluator, Index, Vectorizable>::alignBlockSize,
-            [&evaluator](Index first, Index last) {
-              EvalRange<Evaluator, Index, Vectorizable>::run(&evaluator, first,
-                                                             last);
-            });
-#else
-=======
         const Index PacketSize = Vectorizable ? unpacket_traits<typename Evaluator::PacketReturnType>::size : 1;
->>>>>>> 4cf1fc8b
         Index blocksz = std::ceil<Index>(static_cast<float>(size)/num_threads) + PacketSize - 1;
         const Index blocksize = numext::maxi<Index>(PacketSize, (blocksz - (blocksz % PacketSize)));
         const Index numblocks = size / blocksize;
@@ -200,12 +183,8 @@
               &evaluator, numblocks * blocksize, size);
         }
         barrier.Wait();
+      }
 #endif  // defined(!EIGEN_USE_SIMPLE_THREAD_POOL)
-      }
-<<<<<<< HEAD
-=======
-#endif
->>>>>>> 4cf1fc8b
     }
     evaluator.cleanup();
   }
