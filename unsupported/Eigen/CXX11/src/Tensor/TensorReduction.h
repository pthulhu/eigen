--- conflicted
+++ resolved
@@ -248,24 +248,12 @@
       *output = reducer.finalize(reducer.initialize());
       return;
     }
-<<<<<<< HEAD
-    int num_threads = device.numThreads();
-    if (num_threads > 1) {
-      const TensorOpCost cost =
-          self.m_impl.costPerCoeff(Vectorizable) +
-          TensorOpCost(0, 0, internal::functor_traits<Op>::Cost, Vectorizable,
-                       PacketSize);
-      num_threads = TensorCostModel<ThreadPoolDevice>::numThreads(
-          num_coeffs, cost, device.numThreads());
-    }
-=======
     const TensorOpCost cost =
         self.m_impl.costPerCoeff(Vectorizable) +
         TensorOpCost(0, 0, internal::functor_traits<Op>::Cost, Vectorizable,
                      PacketSize);
     const int num_threads = TensorCostModel<ThreadPoolDevice>::numThreads(
         num_coeffs, cost, device.numThreads());
->>>>>>> 4cf1fc8b
     if (num_threads == 1) {
       *output =
           InnerMostDimReducer<Self, Op, Vectorizable>::reduce(self, 0, num_coeffs, reducer);
