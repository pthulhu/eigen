// This file is part of Eigen, a lightweight C++ template library
// for linear algebra.
//
// Copyright (C) 2009 Gael Guennebaud <gael.guennebaud@inria.fr>
//
// This Source Code Form is subject to the terms of the Mozilla
// Public License v. 2.0. If a copy of the MPL was not distributed
// with this file, You can obtain one at http://mozilla.org/MPL/2.0/.

#ifndef EIGEN_ARRAYBASE_H
#define EIGEN_ARRAYBASE_H

namespace Eigen { 

template<typename ExpressionType> class MatrixWrapper;

/** \class ArrayBase
  * \ingroup Core_Module
  *
  * \brief Base class for all 1D and 2D array, and related expressions
  *
  * An array is similar to a dense vector or matrix. While matrices are mathematical
  * objects with well defined linear algebra operators, an array is just a collection
  * of scalar values arranged in a one or two dimensionnal fashion. As the main consequence,
  * all operations applied to an array are performed coefficient wise. Furthermore,
  * arrays support scalar math functions of the c++ standard library (e.g., std::sin(x)), and convenient
  * constructors allowing to easily write generic code working for both scalar values
  * and arrays.
  *
  * This class is the base that is inherited by all array expression types.
  *
  * \tparam Derived is the derived type, e.g., an array or an expression type.
  *
  * This class can be extended with the help of the plugin mechanism described on the page
  * \ref TopicCustomizingEigen by defining the preprocessor symbol \c EIGEN_ARRAYBASE_PLUGIN.
  *
  * \sa class MatrixBase, \ref TopicClassHierarchy
  */
template<typename Derived> class ArrayBase
  : public DenseBase<Derived>
{
  public:
#ifndef EIGEN_PARSED_BY_DOXYGEN
    /** The base class for a given storage type. */
    typedef ArrayBase StorageBaseType;

    typedef ArrayBase Eigen_BaseClassForSpecializationOfGlobalMathFuncImpl;

    using internal::special_scalar_op_base<Derived,typename internal::traits<Derived>::Scalar,
                typename NumTraits<typename internal::traits<Derived>::Scalar>::Real>::operator*;

    typedef typename internal::traits<Derived>::StorageKind StorageKind;
    typedef typename internal::traits<Derived>::Index Index;
    typedef typename internal::traits<Derived>::Scalar Scalar;
    typedef typename internal::packet_traits<Scalar>::type PacketScalar;
    typedef typename NumTraits<Scalar>::Real RealScalar;

    typedef DenseBase<Derived> Base;
    using Base::RowsAtCompileTime;
    using Base::ColsAtCompileTime;
    using Base::SizeAtCompileTime;
    using Base::MaxRowsAtCompileTime;
    using Base::MaxColsAtCompileTime;
    using Base::MaxSizeAtCompileTime;
    using Base::IsVectorAtCompileTime;
    using Base::Flags;
    using Base::CoeffReadCost;

    using Base::derived;
    using Base::const_cast_derived;
    using Base::rows;
    using Base::cols;
    using Base::size;
    using Base::coeff;
    using Base::coeffRef;
    using Base::lazyAssign;
    using Base::operator=;
    using Base::operator+=;
    using Base::operator-=;
    using Base::operator*=;
    using Base::operator/=;

    typedef typename Base::CoeffReturnType CoeffReturnType;

#endif // not EIGEN_PARSED_BY_DOXYGEN

#ifndef EIGEN_PARSED_BY_DOXYGEN
    /** \internal the plain matrix type corresponding to this expression. Note that is not necessarily
      * exactly the return type of eval(): in the case of plain matrices, the return type of eval() is a const
      * reference to a matrix, not a matrix! It is however guaranteed that the return type of eval() is either
      * PlainObject or const PlainObject&.
      */
    typedef Array<typename internal::traits<Derived>::Scalar,
                internal::traits<Derived>::RowsAtCompileTime,
                internal::traits<Derived>::ColsAtCompileTime,
                AutoAlign | (internal::traits<Derived>::Flags&RowMajorBit ? RowMajor : ColMajor),
                internal::traits<Derived>::MaxRowsAtCompileTime,
                internal::traits<Derived>::MaxColsAtCompileTime
          > PlainObject;


    /** \internal Represents a matrix with all coefficients equal to one another*/
    typedef CwiseNullaryOp<internal::scalar_constant_op<Scalar>,Derived> ConstantReturnType;
#endif // not EIGEN_PARSED_BY_DOXYGEN

#define EIGEN_CURRENT_STORAGE_BASE_CLASS Eigen::ArrayBase
#   include "../plugins/CommonCwiseUnaryOps.h"
#   include "../plugins/MatrixCwiseUnaryOps.h"
#   include "../plugins/ArrayCwiseUnaryOps.h"
#   include "../plugins/CommonCwiseBinaryOps.h"
#   include "../plugins/MatrixCwiseBinaryOps.h"
#   include "../plugins/ArrayCwiseBinaryOps.h"
#   ifdef EIGEN_ARRAYBASE_PLUGIN
#     include EIGEN_ARRAYBASE_PLUGIN
#   endif
#undef EIGEN_CURRENT_STORAGE_BASE_CLASS

    /** Special case of the template operator=, in order to prevent the compiler
      * from generating a default operator= (issue hit with g++ 4.1)
      */
    EIGEN_DEVICE_FUNC
    Derived& operator=(const ArrayBase& other)
    {
      return internal::assign_selector<Derived,Derived>::run(derived(), other.derived());
    }

<<<<<<< HEAD
    Derived& operator+=(const Scalar& scalar);
    Derived& operator-=(const Scalar& scalar);
=======
    EIGEN_DEVICE_FUNC
    Derived& operator+=(const Scalar& scalar)
    { return *this = derived() + scalar; }
    EIGEN_DEVICE_FUNC
    Derived& operator-=(const Scalar& scalar)
    { return *this = derived() - scalar; }
>>>>>>> e2b54e0c

    template<typename OtherDerived>
    EIGEN_DEVICE_FUNC
    Derived& operator+=(const ArrayBase<OtherDerived>& other);
    template<typename OtherDerived>
    EIGEN_DEVICE_FUNC
    Derived& operator-=(const ArrayBase<OtherDerived>& other);

    template<typename OtherDerived>
    EIGEN_DEVICE_FUNC
    Derived& operator*=(const ArrayBase<OtherDerived>& other);

    template<typename OtherDerived>
    EIGEN_DEVICE_FUNC
    Derived& operator/=(const ArrayBase<OtherDerived>& other);

  public:
    EIGEN_DEVICE_FUNC
    ArrayBase<Derived>& array() { return *this; }
    EIGEN_DEVICE_FUNC
    const ArrayBase<Derived>& array() const { return *this; }

    /** \returns an \link Eigen::MatrixBase Matrix \endlink expression of this array
      * \sa MatrixBase::array() */
    EIGEN_DEVICE_FUNC
    MatrixWrapper<Derived> matrix() { return derived(); }
    EIGEN_DEVICE_FUNC
    const MatrixWrapper<const Derived> matrix() const { return derived(); }

//     template<typename Dest>
//     inline void evalTo(Dest& dst) const { dst = matrix(); }

  protected:
    EIGEN_DEVICE_FUNC
    ArrayBase() : Base() {}

  private:
    explicit ArrayBase(Index);
    ArrayBase(Index,Index);
    template<typename OtherDerived> explicit ArrayBase(const ArrayBase<OtherDerived>&);
  protected:
    // mixing arrays and matrices is not legal
    template<typename OtherDerived> Derived& operator+=(const MatrixBase<OtherDerived>& )
    {EIGEN_STATIC_ASSERT(std::ptrdiff_t(sizeof(typename OtherDerived::Scalar))==-1,YOU_CANNOT_MIX_ARRAYS_AND_MATRICES); return *this;}
    // mixing arrays and matrices is not legal
    template<typename OtherDerived> Derived& operator-=(const MatrixBase<OtherDerived>& )
    {EIGEN_STATIC_ASSERT(std::ptrdiff_t(sizeof(typename OtherDerived::Scalar))==-1,YOU_CANNOT_MIX_ARRAYS_AND_MATRICES); return *this;}
};

/** replaces \c *this by \c *this - \a other.
  *
  * \returns a reference to \c *this
  */
template<typename Derived>
template<typename OtherDerived>
EIGEN_STRONG_INLINE Derived &
ArrayBase<Derived>::operator-=(const ArrayBase<OtherDerived> &other)
{
  SelfCwiseBinaryOp<internal::scalar_difference_op<Scalar>, Derived, OtherDerived> tmp(derived());
  tmp = other.derived();
  return derived();
}

/** replaces \c *this by \c *this + \a other.
  *
  * \returns a reference to \c *this
  */
template<typename Derived>
template<typename OtherDerived>
EIGEN_STRONG_INLINE Derived &
ArrayBase<Derived>::operator+=(const ArrayBase<OtherDerived>& other)
{
  SelfCwiseBinaryOp<internal::scalar_sum_op<Scalar>, Derived, OtherDerived> tmp(derived());
  tmp = other.derived();
  return derived();
}

/** replaces \c *this by \c *this * \a other coefficient wise.
  *
  * \returns a reference to \c *this
  */
template<typename Derived>
template<typename OtherDerived>
EIGEN_STRONG_INLINE Derived &
ArrayBase<Derived>::operator*=(const ArrayBase<OtherDerived>& other)
{
  SelfCwiseBinaryOp<internal::scalar_product_op<Scalar>, Derived, OtherDerived> tmp(derived());
  tmp = other.derived();
  return derived();
}

/** replaces \c *this by \c *this / \a other coefficient wise.
  *
  * \returns a reference to \c *this
  */
template<typename Derived>
template<typename OtherDerived>
EIGEN_STRONG_INLINE Derived &
ArrayBase<Derived>::operator/=(const ArrayBase<OtherDerived>& other)
{
  SelfCwiseBinaryOp<internal::scalar_quotient_op<Scalar>, Derived, OtherDerived> tmp(derived());
  tmp = other.derived();
  return derived();
}

} // end namespace Eigen

#endif // EIGEN_ARRAYBASE_H<|MERGE_RESOLUTION|>--- conflicted
+++ resolved
@@ -124,17 +124,10 @@
       return internal::assign_selector<Derived,Derived>::run(derived(), other.derived());
     }
 
-<<<<<<< HEAD
+    EIGEN_DEVICE_FUNC
     Derived& operator+=(const Scalar& scalar);
+    EIGEN_DEVICE_FUNC
     Derived& operator-=(const Scalar& scalar);
-=======
-    EIGEN_DEVICE_FUNC
-    Derived& operator+=(const Scalar& scalar)
-    { return *this = derived() + scalar; }
-    EIGEN_DEVICE_FUNC
-    Derived& operator-=(const Scalar& scalar)
-    { return *this = derived() - scalar; }
->>>>>>> e2b54e0c
 
     template<typename OtherDerived>
     EIGEN_DEVICE_FUNC
