--- conflicted
+++ resolved
@@ -173,10 +173,6 @@
 
     using Base::operator=;
     using Base::operator*=;
-<<<<<<< HEAD
-    using Base::operator+=;
-    using Base::operator-=;
-=======
 
     template<typename Lhs,typename Rhs>
     Derived& operator+=(const Flagged<Product<Lhs,Rhs,CacheFriendlyProduct>, 0, EvalBeforeNestingBit | EvalBeforeAssigningBit>& other)
@@ -185,7 +181,6 @@
     template<typename Lhs,typename Rhs>
     Derived& operator-=(const Flagged<Product<Lhs,Rhs,CacheFriendlyProduct>, 0, EvalBeforeNestingBit | EvalBeforeAssigningBit>& other)
     { return Base::operator-=(other); }
->>>>>>> b38888ab
 
     template<typename OtherDerived>
     Derived& operator+=(const MatrixBase<OtherDerived>& other)
