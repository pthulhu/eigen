// This file is part of Eigen, a lightweight C++ template library
// for linear algebra.
//
// Copyright (C) 2010 Gael Guennebaud <gael.guennebaud@inria.fr>
//
// Eigen is free software; you can redistribute it and/or
// modify it under the terms of the GNU Lesser General Public
// License as published by the Free Software Foundation; either
// version 3 of the License, or (at your option) any later version.
//
// Alternatively, you can redistribute it and/or
// modify it under the terms of the GNU General Public License as
// published by the Free Software Foundation; either version 2 of
// the License, or (at your option) any later version.
//
// Eigen is distributed in the hope that it will be useful, but WITHOUT ANY
// WARRANTY; without even the implied warranty of MERCHANTABILITY or FITNESS
// FOR A PARTICULAR PURPOSE. See the GNU Lesser General Public License or the
// GNU General Public License for more details.
//
// You should have received a copy of the GNU Lesser General Public
// License and a copy of the GNU General Public License along with
// Eigen. If not, see <http://www.gnu.org/licenses/>.

#ifndef EIGEN_COMPLEX_SSE_H
#define EIGEN_COMPLEX_SSE_H

//---------- float ----------
struct Packet2cf
{
  EIGEN_STRONG_INLINE Packet2cf() {}
  EIGEN_STRONG_INLINE explicit Packet2cf(const __m128& a) : v(a) {}
  __m128  v;
};

template<> struct ei_packet_traits<std::complex<float> >  : ei_default_packet_traits
{
  typedef Packet2cf type;
  enum {
    Vectorizable = 1,
    AlignedOnScalar = 1,
    size = 2,

    HasAdd    = 1,
    HasSub    = 1,
    HasMul    = 1,
    HasDiv    = 1,
    HasNegate = 1,
    HasAbs    = 0,
    HasAbs2   = 0,
    HasMin    = 0,
    HasMax    = 0,
    HasSetLinear = 0
  };
};

template<> struct ei_unpacket_traits<Packet2cf> { typedef std::complex<float> type; enum {size=2}; };

template<> EIGEN_STRONG_INLINE Packet2cf ei_padd<Packet2cf>(const Packet2cf& a, const Packet2cf& b) { return Packet2cf(_mm_add_ps(a.v,b.v)); }
template<> EIGEN_STRONG_INLINE Packet2cf ei_psub<Packet2cf>(const Packet2cf& a, const Packet2cf& b) { return Packet2cf(_mm_sub_ps(a.v,b.v)); }
template<> EIGEN_STRONG_INLINE Packet2cf ei_pnegate(const Packet2cf& a)
{
  const __m128 mask = _mm_castsi128_ps(_mm_setr_epi32(0x80000000,0x80000000,0x80000000,0x80000000));
  return Packet2cf(_mm_xor_ps(a.v,mask));
}
template<> EIGEN_STRONG_INLINE Packet2cf ei_pconj(const Packet2cf& a)
{
  const __m128 mask = _mm_castsi128_ps(_mm_setr_epi32(0x00000000,0x80000000,0x00000000,0x80000000));
  return Packet2cf(_mm_xor_ps(a.v,mask));
}

template<> EIGEN_STRONG_INLINE Packet2cf ei_pmul<Packet2cf>(const Packet2cf& a, const Packet2cf& b)
{
  // TODO optimize it for SSE3 and 4
  #ifdef EIGEN_VECTORIZE_SSE3
  return Packet2cf(_mm_addsub_ps(_mm_mul_ps(ei_vec4f_swizzle1(a.v, 0, 0, 2, 2), b.v),
                                 _mm_mul_ps(ei_vec4f_swizzle1(a.v, 1, 1, 3, 3),
                                            ei_vec4f_swizzle1(b.v, 1, 0, 3, 2))));
  #else
  const __m128 mask = _mm_castsi128_ps(_mm_setr_epi32(0x80000000,0x00000000,0x80000000,0x00000000));
  return Packet2cf(_mm_add_ps(_mm_mul_ps(ei_vec4f_swizzle1(a.v, 0, 0, 2, 2), b.v),
                              _mm_xor_ps(_mm_mul_ps(ei_vec4f_swizzle1(a.v, 1, 1, 3, 3),
                                                    ei_vec4f_swizzle1(b.v, 1, 0, 3, 2)), mask)));
  #endif
}

template<> EIGEN_STRONG_INLINE Packet2cf ei_pand   <Packet2cf>(const Packet2cf& a, const Packet2cf& b) { return Packet2cf(_mm_and_ps(a.v,b.v)); }
template<> EIGEN_STRONG_INLINE Packet2cf ei_por    <Packet2cf>(const Packet2cf& a, const Packet2cf& b) { return Packet2cf(_mm_or_ps(a.v,b.v)); }
template<> EIGEN_STRONG_INLINE Packet2cf ei_pxor   <Packet2cf>(const Packet2cf& a, const Packet2cf& b) { return Packet2cf(_mm_xor_ps(a.v,b.v)); }
template<> EIGEN_STRONG_INLINE Packet2cf ei_pandnot<Packet2cf>(const Packet2cf& a, const Packet2cf& b) { return Packet2cf(_mm_andnot_ps(a.v,b.v)); }

template<> EIGEN_STRONG_INLINE Packet2cf ei_pload <std::complex<float> >(const std::complex<float>* from) { EIGEN_DEBUG_ALIGNED_LOAD return Packet2cf(ei_pload(&ei_real_ref(*from))); }
template<> EIGEN_STRONG_INLINE Packet2cf ei_ploadu<std::complex<float> >(const std::complex<float>* from) { EIGEN_DEBUG_UNALIGNED_LOAD return Packet2cf(ei_ploadu(&ei_real_ref(*from))); }

template<> EIGEN_STRONG_INLINE void ei_pstore <std::complex<float> >(std::complex<float> *   to, const Packet2cf& from) { EIGEN_DEBUG_ALIGNED_STORE ei_pstore(&ei_real_ref(*to), from.v); }
template<> EIGEN_STRONG_INLINE void ei_pstoreu<std::complex<float> >(std::complex<float> *   to, const Packet2cf& from) { EIGEN_DEBUG_UNALIGNED_STORE ei_pstoreu(&ei_real_ref(*to), from.v); }

template<> EIGEN_STRONG_INLINE void ei_prefetch<std::complex<float> >(const std::complex<float> *   addr) { _mm_prefetch((const char*)(addr), _MM_HINT_T0); }

template<> EIGEN_STRONG_INLINE Packet2cf ei_pset1<std::complex<float> >(const std::complex<float>&  from)
{
  Packet2cf res;
  res.v = _mm_loadl_pi(res.v, (const __m64*)&from);
  return Packet2cf(_mm_movelh_ps(res.v,res.v));
}

template<> EIGEN_STRONG_INLINE std::complex<float>  ei_pfirst<Packet2cf>(const Packet2cf& a)
{
  union {
    float res[2];
    double asDouble;
  };
  _mm_store_sd(&asDouble,_mm_castps_pd(a.v));
  return *(std::complex<float>*)res;
}

template<> EIGEN_STRONG_INLINE Packet2cf ei_preverse(const Packet2cf& a) { return Packet2cf(_mm_castpd_ps(ei_preverse(_mm_castps_pd(a.v)))); }

template<> EIGEN_STRONG_INLINE std::complex<float> ei_predux<Packet2cf>(const Packet2cf& a)
{
  return ei_pfirst(Packet2cf(_mm_add_ps(a.v, _mm_movehl_ps(a.v,a.v))));
}

template<> EIGEN_STRONG_INLINE Packet2cf ei_preduxp<Packet2cf>(const Packet2cf* vecs)
{
  return Packet2cf(_mm_add_ps(_mm_movelh_ps(vecs[0].v,vecs[1].v), _mm_movehl_ps(vecs[1].v,vecs[0].v)));
}

template<> EIGEN_STRONG_INLINE std::complex<float> ei_predux_mul<Packet2cf>(const Packet2cf& a)
{
  return ei_pfirst(ei_pmul(a, Packet2cf(_mm_movehl_ps(a.v,a.v))));
}

template<int Offset>
struct ei_palign_impl<Offset,Packet2cf>
{
  EIGEN_STRONG_INLINE static void run(Packet2cf& first, const Packet2cf& second)
  {
    if (Offset==1)
    {
      first.v = _mm_movehl_ps(first.v, first.v);
      first.v = _mm_movelh_ps(first.v, second.v);
    }
  }
};

template<> struct ei_conj_helper<Packet2cf, Packet2cf, false,true>
{
  EIGEN_STRONG_INLINE Packet2cf pmadd(const Packet2cf& x, const Packet2cf& y, const Packet2cf& c) const
  { return ei_padd(pmul(x,y),c); }

  EIGEN_STRONG_INLINE Packet2cf pmul(const Packet2cf& a, const Packet2cf& b) const
  {
    #ifdef EIGEN_VECTORIZE_SSE3
    return ei_pmul(a, ei_pconj(b));
    #else
    const __m128 mask = _mm_castsi128_ps(_mm_setr_epi32(0x00000000,0x80000000,0x00000000,0x80000000));
    return Packet2cf(_mm_add_ps(_mm_xor_ps(_mm_mul_ps(ei_vec4f_swizzle1(a.v, 0, 0, 2, 2), b.v), mask),
                                _mm_mul_ps(ei_vec4f_swizzle1(a.v, 1, 1, 3, 3),
                                           ei_vec4f_swizzle1(b.v, 1, 0, 3, 2))));
    #endif
  }
};

template<> struct ei_conj_helper<Packet2cf, Packet2cf, true,false>
{
  EIGEN_STRONG_INLINE Packet2cf pmadd(const Packet2cf& x, const Packet2cf& y, const Packet2cf& c) const
  { return ei_padd(pmul(x,y),c); }

  EIGEN_STRONG_INLINE Packet2cf pmul(const Packet2cf& a, const Packet2cf& b) const
  {
    #ifdef EIGEN_VECTORIZE_SSE3
    return ei_pmul(ei_pconj(a), b);
    #else
    const __m128 mask = _mm_castsi128_ps(_mm_setr_epi32(0x00000000,0x80000000,0x00000000,0x80000000));
    return Packet2cf(_mm_add_ps(_mm_mul_ps(ei_vec4f_swizzle1(a.v, 0, 0, 2, 2), b.v),
                                _mm_xor_ps(_mm_mul_ps(ei_vec4f_swizzle1(a.v, 1, 1, 3, 3),
                                                      ei_vec4f_swizzle1(b.v, 1, 0, 3, 2)), mask)));
    #endif
  }
};

template<> struct ei_conj_helper<Packet2cf, Packet2cf, true,true>
{
  EIGEN_STRONG_INLINE Packet2cf pmadd(const Packet2cf& x, const Packet2cf& y, const Packet2cf& c) const
  { return ei_padd(pmul(x,y),c); }

  EIGEN_STRONG_INLINE Packet2cf pmul(const Packet2cf& a, const Packet2cf& b) const
  {
    #ifdef EIGEN_VECTORIZE_SSE3
    return ei_pconj(ei_pmul(a, b));
    #else
    const __m128 mask = _mm_castsi128_ps(_mm_setr_epi32(0x00000000,0x80000000,0x00000000,0x80000000));
    return Packet2cf(_mm_sub_ps(_mm_xor_ps(_mm_mul_ps(ei_vec4f_swizzle1(a.v, 0, 0, 2, 2), b.v), mask),
                                _mm_mul_ps(ei_vec4f_swizzle1(a.v, 1, 1, 3, 3),
                                           ei_vec4f_swizzle1(b.v, 1, 0, 3, 2))));
    #endif
  }
};

template<> struct ei_conj_helper<Packet4f, Packet2cf, false,false>
{
  EIGEN_STRONG_INLINE Packet2cf pmadd(const Packet4f& x, const Packet2cf& y, const Packet2cf& c) const
  { return ei_padd(c, pmul(x,y)); }

  EIGEN_STRONG_INLINE Packet2cf pmul(const Packet4f& x, const Packet2cf& y) const
  { return Packet2cf(ei_pmul(x, y.v)); }
};

template<> EIGEN_STRONG_INLINE Packet2cf ei_pdiv<Packet2cf>(const Packet2cf& a, const Packet2cf& b)
{
  // TODO optimize it for SSE3 and 4
  Packet2cf res = ei_conj_helper<Packet2cf,Packet2cf,false,true>().pmul(a,b);
  __m128 s = _mm_mul_ps(b.v,b.v);
  return Packet2cf(_mm_div_ps(res.v,_mm_add_ps(s,_mm_castsi128_ps(_mm_shuffle_epi32(_mm_castps_si128(s), 0xb1)))));
}

//---------- double ----------
struct Packet1cd
{
  EIGEN_STRONG_INLINE Packet1cd() {}
  EIGEN_STRONG_INLINE explicit Packet1cd(const __m128d& a) : v(a) {}
  __m128d  v;
};

template<> struct ei_packet_traits<std::complex<double> >  : ei_default_packet_traits
{
  typedef Packet1cd type;
  enum {
    Vectorizable = 1,
    AlignedOnScalar = 0,
    size = 1,

    HasAdd    = 1,
    HasSub    = 1,
    HasMul    = 1,
    HasDiv    = 1,
    HasNegate = 1,
    HasAbs    = 0,
    HasAbs2   = 0,
    HasMin    = 0,
    HasMax    = 0,
    HasSetLinear = 0
  };
};

template<> struct ei_unpacket_traits<Packet1cd> { typedef std::complex<double> type; enum {size=1}; };

template<> EIGEN_STRONG_INLINE Packet1cd ei_padd<Packet1cd>(const Packet1cd& a, const Packet1cd& b) { return Packet1cd(_mm_add_pd(a.v,b.v)); }
template<> EIGEN_STRONG_INLINE Packet1cd ei_psub<Packet1cd>(const Packet1cd& a, const Packet1cd& b) { return Packet1cd(_mm_sub_pd(a.v,b.v)); }
template<> EIGEN_STRONG_INLINE Packet1cd ei_pnegate(const Packet1cd& a) { return Packet1cd(ei_pnegate(a.v)); }
template<> EIGEN_STRONG_INLINE Packet1cd ei_pconj(const Packet1cd& a)
{
  const __m128d mask = _mm_castsi128_pd(_mm_set_epi32(0x80000000,0x0,0x0,0x0));
  return Packet1cd(_mm_xor_pd(a.v,mask));
}

template<> EIGEN_STRONG_INLINE Packet1cd ei_pmul<Packet1cd>(const Packet1cd& a, const Packet1cd& b)
{
  // TODO optimize it for SSE3 and 4
  #ifdef EIGEN_VECTORIZE_SSE3
  return Packet1cd(_mm_addsub_pd(_mm_mul_pd(ei_vec2d_swizzle1(a.v, 0, 0), b.v),
                                 _mm_mul_pd(ei_vec2d_swizzle1(a.v, 1, 1),
                                            ei_vec2d_swizzle1(b.v, 1, 0))));
  #else
  const __m128d mask = _mm_castsi128_pd(_mm_set_epi32(0x0,0x0,0x80000000,0x0));
  return Packet1cd(_mm_add_pd(_mm_mul_pd(ei_vec2d_swizzle1(a.v, 0, 0), b.v),
                              _mm_xor_pd(_mm_mul_pd(ei_vec2d_swizzle1(a.v, 1, 1),
                                                    ei_vec2d_swizzle1(b.v, 1, 0)), mask)));
  #endif
}

template<> EIGEN_STRONG_INLINE Packet1cd ei_pand   <Packet1cd>(const Packet1cd& a, const Packet1cd& b) { return Packet1cd(_mm_and_pd(a.v,b.v)); }
template<> EIGEN_STRONG_INLINE Packet1cd ei_por    <Packet1cd>(const Packet1cd& a, const Packet1cd& b) { return Packet1cd(_mm_or_pd(a.v,b.v)); }
template<> EIGEN_STRONG_INLINE Packet1cd ei_pxor   <Packet1cd>(const Packet1cd& a, const Packet1cd& b) { return Packet1cd(_mm_xor_pd(a.v,b.v)); }
template<> EIGEN_STRONG_INLINE Packet1cd ei_pandnot<Packet1cd>(const Packet1cd& a, const Packet1cd& b) { return Packet1cd(_mm_andnot_pd(a.v,b.v)); }

// FIXME force unaligned load, this is a temporary fix 
template<> EIGEN_STRONG_INLINE Packet1cd ei_pload <std::complex<double> >(const std::complex<double>* from) { EIGEN_DEBUG_ALIGNED_LOAD return Packet1cd(ei_ploadu((const double*)from)); }
template<> EIGEN_STRONG_INLINE Packet1cd ei_ploadu<std::complex<double> >(const std::complex<double>* from) { EIGEN_DEBUG_UNALIGNED_LOAD return Packet1cd(ei_ploadu((const double*)from)); }
template<> EIGEN_STRONG_INLINE Packet1cd ei_pset1<std::complex<double> >(const std::complex<double>&  from)
{ /* here we really have to use unaligned loads :( */ return ei_ploadu(&from); }

// FIXME force unaligned store, this is a temporary fix
template<> EIGEN_STRONG_INLINE void ei_pstore <std::complex<double> >(std::complex<double> *   to, const Packet1cd& from) { EIGEN_DEBUG_ALIGNED_STORE ei_pstoreu((double*)to, from.v); }
template<> EIGEN_STRONG_INLINE void ei_pstoreu<std::complex<double> >(std::complex<double> *   to, const Packet1cd& from) { EIGEN_DEBUG_UNALIGNED_STORE ei_pstoreu((double*)to, from.v); }

template<> EIGEN_STRONG_INLINE void ei_prefetch<std::complex<double> >(const std::complex<double> *   addr) { _mm_prefetch((const char*)(addr), _MM_HINT_T0); }

template<> EIGEN_STRONG_INLINE std::complex<double>  ei_pfirst<Packet1cd>(const Packet1cd& a)
{
<<<<<<< HEAD
  EIGEN_ALIGN16 std::complex<double> res;
  ei_pstore(&res, a);
  return res;
=======
  EIGEN_ALIGN16 double res[2];
  _mm_store_pd(res, a.v);
  return *(std::complex<double>*)res;
>>>>>>> aed72a8b
}

template<> EIGEN_STRONG_INLINE Packet1cd ei_preverse(const Packet1cd& a) { return a; }

template<> EIGEN_STRONG_INLINE std::complex<double> ei_predux<Packet1cd>(const Packet1cd& a)
{
  return ei_pfirst(a);
}

template<> EIGEN_STRONG_INLINE Packet1cd ei_preduxp<Packet1cd>(const Packet1cd* vecs)
{
  return vecs[0];
}

template<> EIGEN_STRONG_INLINE std::complex<double> ei_predux_mul<Packet1cd>(const Packet1cd& a)
{
  return ei_pfirst(a);
}

template<int Offset>
struct ei_palign_impl<Offset,Packet1cd>
{
  EIGEN_STRONG_INLINE static void run(Packet1cd& /*first*/, const Packet1cd& /*second*/)
  {
    // FIXME is it sure we never have to align a Packet1cd?
    // Even though a std::complex<double> has 16 bytes, it is not necessarily aligned on a 16 bytes boundary...
  }
};

template<> struct ei_conj_helper<Packet1cd, Packet1cd, false,true>
{
  EIGEN_STRONG_INLINE Packet1cd pmadd(const Packet1cd& x, const Packet1cd& y, const Packet1cd& c) const
  { return ei_padd(pmul(x,y),c); }

  EIGEN_STRONG_INLINE Packet1cd pmul(const Packet1cd& a, const Packet1cd& b) const
  {
    #ifdef EIGEN_VECTORIZE_SSE3
    return ei_pmul(a, ei_pconj(b));
    #else
    const __m128d mask = _mm_castsi128_pd(_mm_set_epi32(0x80000000,0x0,0x0,0x0));
    return Packet1cd(_mm_add_pd(_mm_xor_pd(_mm_mul_pd(ei_vec2d_swizzle1(a.v, 0, 0), b.v), mask),
                                _mm_mul_pd(ei_vec2d_swizzle1(a.v, 1, 1),
                                           ei_vec2d_swizzle1(b.v, 1, 0))));
    #endif
  }
};

template<> struct ei_conj_helper<Packet1cd, Packet1cd, true,false>
{
  EIGEN_STRONG_INLINE Packet1cd pmadd(const Packet1cd& x, const Packet1cd& y, const Packet1cd& c) const
  { return ei_padd(pmul(x,y),c); }

  EIGEN_STRONG_INLINE Packet1cd pmul(const Packet1cd& a, const Packet1cd& b) const
  {
    #ifdef EIGEN_VECTORIZE_SSE3
    return ei_pmul(ei_pconj(a), b);
    #else
    const __m128d mask = _mm_castsi128_pd(_mm_set_epi32(0x80000000,0x0,0x0,0x0));
    return Packet1cd(_mm_add_pd(_mm_mul_pd(ei_vec2d_swizzle1(a.v, 0, 0), b.v),
                                _mm_xor_pd(_mm_mul_pd(ei_vec2d_swizzle1(a.v, 1, 1),
                                                      ei_vec2d_swizzle1(b.v, 1, 0)), mask)));
    #endif
  }
};

template<> struct ei_conj_helper<Packet1cd, Packet1cd, true,true>
{
  EIGEN_STRONG_INLINE Packet1cd pmadd(const Packet1cd& x, const Packet1cd& y, const Packet1cd& c) const
  { return ei_padd(pmul(x,y),c); }

  EIGEN_STRONG_INLINE Packet1cd pmul(const Packet1cd& a, const Packet1cd& b) const
  {
    #ifdef EIGEN_VECTORIZE_SSE3
    return ei_pconj(ei_pmul(a, b));
    #else
    const __m128d mask = _mm_castsi128_pd(_mm_set_epi32(0x80000000,0x0,0x0,0x0));
    return Packet1cd(_mm_sub_pd(_mm_xor_pd(_mm_mul_pd(ei_vec2d_swizzle1(a.v, 0, 0), b.v), mask),
                                _mm_mul_pd(ei_vec2d_swizzle1(a.v, 1, 1),
                                           ei_vec2d_swizzle1(b.v, 1, 0))));
    #endif
  }
};

template<> struct ei_conj_helper<Packet2d, Packet1cd, false,false>
{
  EIGEN_STRONG_INLINE Packet1cd pmadd(const Packet2d& x, const Packet1cd& y, const Packet1cd& c) const
  { return ei_padd(c, pmul(x,y)); }

  EIGEN_STRONG_INLINE Packet1cd pmul(const Packet2d& x, const Packet1cd& y) const
  { return Packet1cd(ei_pmul(x, y.v)); }
};

template<> EIGEN_STRONG_INLINE Packet1cd ei_pdiv<Packet1cd>(const Packet1cd& a, const Packet1cd& b)
{
  // TODO optimize it for SSE3 and 4
  Packet1cd res = ei_conj_helper<Packet1cd,Packet1cd,false,true>().pmul(a,b);
  __m128d s = _mm_mul_pd(b.v,b.v);
  return Packet1cd(_mm_div_pd(res.v, _mm_add_pd(s,_mm_shuffle_pd(s, s, 0x1))));
}

#endif // EIGEN_COMPLEX_SSE_H<|MERGE_RESOLUTION|>--- conflicted
+++ resolved
@@ -289,15 +289,12 @@
 
 template<> EIGEN_STRONG_INLINE std::complex<double>  ei_pfirst<Packet1cd>(const Packet1cd& a)
 {
-<<<<<<< HEAD
+//   EIGEN_ALIGN16 double res[2];
+//   _mm_store_pd(res, a.v);
+//   return *(std::complex<double>*)res;
   EIGEN_ALIGN16 std::complex<double> res;
   ei_pstore(&res, a);
   return res;
-=======
-  EIGEN_ALIGN16 double res[2];
-  _mm_store_pd(res, a.v);
-  return *(std::complex<double>*)res;
->>>>>>> aed72a8b
 }
 
 template<> EIGEN_STRONG_INLINE Packet1cd ei_preverse(const Packet1cd& a) { return a; }
