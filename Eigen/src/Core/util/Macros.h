// This file is part of Eigen, a lightweight C++ template library
// for linear algebra.
//
// Copyright (C) 2008-2010 Gael Guennebaud <gael.guennebaud@inria.fr>
// Copyright (C) 2006-2008 Benoit Jacob <jacob.benoit.1@gmail.com>
//
// This Source Code Form is subject to the terms of the Mozilla
// Public License v. 2.0. If a copy of the MPL was not distributed
// with this file, You can obtain one at http://mozilla.org/MPL/2.0/.

#ifndef EIGEN_MACROS_H
#define EIGEN_MACROS_H

#define EIGEN_WORLD_VERSION 3
#define EIGEN_MAJOR_VERSION 2
#define EIGEN_MINOR_VERSION 90

#define EIGEN_VERSION_AT_LEAST(x,y,z) (EIGEN_WORLD_VERSION>x || (EIGEN_WORLD_VERSION>=x && \
                                      (EIGEN_MAJOR_VERSION>y || (EIGEN_MAJOR_VERSION>=y && \
                                                                 EIGEN_MINOR_VERSION>=z))))

// Compiler identification, EIGEN_COMP_*

/// \internal EIGEN_COMP_GNUC set to 1 for all compilers compatible with GCC
#ifdef __GNUC__
  #define EIGEN_COMP_GNUC 1
#else
  #define EIGEN_COMP_GNUC 0
#endif

/// \internal EIGEN_COMP_CLANG set to 1 if the compiler is clang (alias for __clang__)
#if defined(__clang__)
  #define EIGEN_COMP_CLANG 1
#else
  #define EIGEN_COMP_CLANG 0
#endif


/// \internal EIGEN_COMP_LLVM set to 1 if the compiler backend is llvm
#if defined(__llvm__)
  #define EIGEN_COMP_LLVM 1
#else
  #define EIGEN_COMP_LLVM 0
#endif

/// \internal EIGEN_COMP_ICC set to __INTEL_COMPILER if the compiler is Intel compiler, 0 otherwise
#if defined(__INTEL_COMPILER)
  #define EIGEN_COMP_ICC __INTEL_COMPILER
#else
  #define EIGEN_COMP_ICC 0
#endif

/// \internal EIGEN_COMP_MINGW set to 1 if the compiler is mingw
#if defined(__MINGW32__)
  #define EIGEN_COMP_MINGW 1
#else
  #define EIGEN_COMP_MINGW 0
#endif

/// \internal EIGEN_COMP_SUNCC set to 1 if the compiler is Solaris Studio
#if defined(__SUNPRO_CC)
  #define EIGEN_COMP_SUNCC 1
#else
  #define EIGEN_COMP_SUNCC 0
#endif

/// \internal EIGEN_COMP_MSVC set to _MSC_VER if the compiler is Microsoft Visual C++, 0 otherwise.
#if defined(_MSC_VER)
  #define EIGEN_COMP_MSVC _MSC_VER
#else
  #define EIGEN_COMP_MSVC 0
#endif

/// \internal EIGEN_COMP_MSVC_STRICT set to 1 if the compiler is really Microsoft Visual C++ and not ,e.g., ICC
#if EIGEN_COMP_MSVC && !(EIGEN_COMP_ICC)
  #define EIGEN_COMP_MSVC_STRICT _MSC_VER
#else
  #define EIGEN_COMP_MSVC_STRICT 0
#endif

/// \internal EIGEN_COMP_IBM set to 1 if the compiler is IBM XL C++
#if defined(__IBMCPP__) || defined(__xlc__)
  #define EIGEN_COMP_IBM 1
#else
  #define EIGEN_COMP_IBM 0
#endif

/// \internal EIGEN_COMP_PGI set to 1 if the compiler is Portland Group Compiler
#if defined(__PGI)
  #define EIGEN_COMP_PGI 1
#else
  #define EIGEN_COMP_PGI 0
#endif

/// \internal EIGEN_COMP_ARM set to 1 if the compiler is ARM Compiler
#if defined(__CC_ARM) || defined(__ARMCC_VERSION)
  #define EIGEN_COMP_ARM 1
#else
  #define EIGEN_COMP_ARM 0
#endif


/// \internal EIGEN_GNUC_STRICT set to 1 if the compiler is really GCC and not a compatible compiler (e.g., ICC, clang, mingw, etc.)
#if EIGEN_COMP_GNUC && !(EIGEN_COMP_CLANG || EIGEN_COMP_CLANG || EIGEN_COMP_MINGW || EIGEN_COMP_PGI || EIGEN_COMP_IBM || EIGEN_COMP_ARM )
  #define EIGEN_COMP_GNUC_STRICT 1
#else
  #define EIGEN_COMP_GNUC_STRICT 0
#endif


#if EIGEN_COMP_GNUC
  #define EIGEN_GNUC_AT_LEAST(x,y) ((__GNUC__==x && __GNUC_MINOR__>=y) || __GNUC__>x)
  #define EIGEN_GNUC_AT_MOST(x,y)  ((__GNUC__==x && __GNUC_MINOR__<=y) || __GNUC__<x)
  #define EIGEN_GNUC_AT(x,y)       ( __GNUC__==x && __GNUC_MINOR__==y )
#else
  #define EIGEN_GNUC_AT_LEAST(x,y) 0
  #define EIGEN_GNUC_AT_MOST(x,y)  0
  #define EIGEN_GNUC_AT(x,y)       0
#endif

// FIXME: could probably be removed as we do not support gcc 3.x anymore
#if EIGEN_COMP_GNUC && (__GNUC__ <= 3)
#define EIGEN_GCC3_OR_OLDER 1
#else
#define EIGEN_GCC3_OR_OLDER 0
#endif


// Architecture identification, EIGEN_ARCH_*

#if defined(__x86_64__) || defined(_M_X64) || defined(__amd64)
  #define EIGEN_ARCH_x86_64 1
#else
  #define EIGEN_ARCH_x86_64 0
#endif

#if defined(__i386__) || defined(_M_IX86) || defined(_X86_) || defined(__i386)
  #define EIGEN_ARCH_i386 1
#else
  #define EIGEN_ARCH_i386 0
#endif

#if EIGEN_ARCH_x86_64 || EIGEN_ARCH_i386
  #define EIGEN_ARCH_i386_OR_x86_64 1
#else
  #define EIGEN_ARCH_i386_OR_x86_64 0
#endif

/// \internal EIGEN_ARCH_ARM set to 1 if the architecture is ARM
#if defined(__arm__)
  #define EIGEN_ARCH_ARM 1
#else
  #define EIGEN_ARCH_ARM 0
#endif

/// \internal EIGEN_ARCH_ARM64 set to 1 if the architecture is ARM64
#if defined(__aarch64__)
  #define EIGEN_ARCH_ARM64 1
#else
  #define EIGEN_ARCH_ARM64 0
#endif

#if EIGEN_ARCH_ARM || EIGEN_ARCH_ARM64
  #define EIGEN_ARCH_ARM_OR_ARM64 1
#else
  #define EIGEN_ARCH_ARM_OR_ARM64 0
#endif

/// \internal EIGEN_ARCH_MIPS set to 1 if the architecture is MIPS
#if defined(__mips__) || defined(__mips)
  #define EIGEN_ARCH_MIPS 1
#else
  #define EIGEN_ARCH_MIPS 0
#endif

/// \internal EIGEN_ARCH_SPARC set to 1 if the architecture is SPARC
#if defined(__sparc__) || defined(__sparc)
  #define EIGEN_ARCH_SPARC 1
#else
  #define EIGEN_ARCH_SPARC 0
#endif

/// \internal EIGEN_ARCH_IA64 set to 1 if the architecture is Intel Itanium
#if defined(__ia64__)
  #define EIGEN_ARCH_IA64 1
#else
  #define EIGEN_ARCH_IA64 0
#endif

/// \internal EIGEN_ARCH_PPC set to 1 if the architecture is PowerPC
#if defined(__powerpc__) || defined(__ppc__) || defined(_M_PPC)
  #define EIGEN_ARCH_PPC 1
#else
  #define EIGEN_ARCH_PPC 0
#endif



// Operating system identification, EIGEN_OS_*

/// \internal EIGEN_OS_UNIX set to 1 if the OS is a unix variant
#if defined(__unix__) || defined(__unix)
  #define EIGEN_OS_UNIX 1
#else
  #define EIGEN_OS_UNIX 0
#endif

/// \internal EIGEN_OS_LINUX set to 1 if the OS is based on Linux kernel
#if defined(__linux__)
  #define EIGEN_OS_LINUX 1
#else
  #define EIGEN_OS_LINUX 0
#endif

/// \internal EIGEN_OS_ANDROID set to 1 if the OS is Android
#if defined(__ANDROID__)
  #define EIGEN_OS_ANDROID 1
#else
  #define EIGEN_OS_ANDROID 0
#endif

/// \internal EIGEN_OS_GNULINUX set to 1 if the OS is GNU Linux and not Linux-based OS (e.g., not android)
#if defined(__gnu_linux__) && !(EIGEN_OS_ANDROID)
  #define EIGEN_OS_GNULINUX 1
#else
  #define EIGEN_OS_GNULINUX 0
#endif

/// \internal EIGEN_OS_BSD set to 1 if the OS is a BSD variant
#if defined(__FreeBSD__) || defined(__NetBSD__) || defined(__OpenBSD__) || defined(__bsdi__) || defined(__DragonFly__)
  #define EIGEN_OS_BSD 1
#else
  #define EIGEN_OS_BSD 0
#endif

/// \internal EIGEN_OS_MAC set to 1 if the OS is MacOS
#if defined(__APPLE__)
  #define EIGEN_OS_MAC 1
#else
  #define EIGEN_OS_MAC 0
#endif

/// \internal EIGEN_OS_QNX set to 1 if the OS is QNX
#if defined(__QNX__)
  #define EIGEN_OS_QNX 1
#else
  #define EIGEN_OS_QNX 0
#endif

/// \internal EIGEN_OS_WIN set to 1 if the OS is Windows based
#if defined(_WIN32)
  #define EIGEN_OS_WIN 1
#else
  #define EIGEN_OS_WIN 0
#endif

/// \internal EIGEN_OS_WIN64 set to 1 if the OS is Windows 64bits
#if defined(_WIN64)
  #define EIGEN_OS_WIN64 1
#else
  #define EIGEN_OS_WIN64 0
#endif

/// \internal EIGEN_OS_WINCE set to 1 if the OS is Windows CE
#if defined(_WIN32_WCE)
  #define EIGEN_OS_WINCE 1
#else
  #define EIGEN_OS_WINCE 0
#endif

/// \internal EIGEN_OS_CYGWIN set to 1 if the OS is Windows/Cygwin
#if defined(__CYGWIN__)
  #define EIGEN_OS_CYGWIN 1
#else
  #define EIGEN_OS_CYGWIN 0
#endif

/// \internal EIGEN_OS_WIN_STRICT set to 1 if the OS is really Windows and not some variants
#if EIGEN_OS_WIN && !( EIGEN_OS_WINCE || EIGEN_OS_CYGWIN )
  #define EIGEN_OS_WIN_STRICT 1
#else
  #define EIGEN_OS_WIN_STRICT 0
#endif




#if EIGEN_GNUC_AT_MOST(4,3) && !EIGEN_COMP_CLANG
  // see bug 89
  #define EIGEN_SAFE_TO_USE_STANDARD_ASSERT_MACRO 0
#else
  #define EIGEN_SAFE_TO_USE_STANDARD_ASSERT_MACRO 1
#endif

// 16 byte alignment is only useful for vectorization. Since it affects the ABI, we need to enable
// 16 byte alignment on all platforms where vectorization might be enabled. In theory we could always
// enable alignment, but it can be a cause of problems on some platforms, so we just disable it in
// certain common platform (compiler+architecture combinations) to avoid these problems.
// Only static alignment is really problematic (relies on nonstandard compiler extensions that don't
// work everywhere, for example don't work on GCC/ARM), try to keep heap alignment even
// when we have to disable static alignment.
#if EIGEN_COMP_GNUC && !(EIGEN_ARCH_i386_OR_x86_64 || EIGEN_ARCH_PPC || EIGEN_ARCH_IA64)
#define EIGEN_GCC_AND_ARCH_DOESNT_WANT_STACK_ALIGNMENT 1
#else
#define EIGEN_GCC_AND_ARCH_DOESNT_WANT_STACK_ALIGNMENT 0
#endif

// static alignment is completely disabled with GCC 3, Sun Studio, and QCC/QNX
#if !EIGEN_GCC_AND_ARCH_DOESNT_WANT_STACK_ALIGNMENT \
 && !EIGEN_GCC3_OR_OLDER \
 && !EIGEN_COMP_SUNCC \
 && !EIGEN_OS_QNX
  #define EIGEN_ARCH_WANTS_STACK_ALIGNMENT 1
#else
  #define EIGEN_ARCH_WANTS_STACK_ALIGNMENT 0
#endif

// Defined the boundary (in bytes) on which the data needs to be aligned. Note
// that unless EIGEN_ALIGN is defined and not equal to 0, the data may not be
// aligned at all regardless of the value of this #define.
#define EIGEN_ALIGN_BYTES 16

#ifdef EIGEN_DONT_ALIGN
  #ifndef EIGEN_DONT_ALIGN_STATICALLY
    #define EIGEN_DONT_ALIGN_STATICALLY
  #endif
  #define EIGEN_ALIGN 0
#elif !defined(EIGEN_DONT_VECTORIZE)
  #if defined(__AVX__)
    #undef EIGEN_ALIGN_BYTES
    #define EIGEN_ALIGN_BYTES 32
  #endif
  #define EIGEN_ALIGN 1
#else
  #define EIGEN_ALIGN 0
#endif


// This macro can be used to prevent from macro expansion, e.g.:
//   std::max EIGEN_NOT_A_MACRO(a,b)
#define EIGEN_NOT_A_MACRO

// EIGEN_ALIGN_STATICALLY is the true test whether we want to align arrays on the stack or not. It takes into account both the user choice to explicitly disable
// alignment (EIGEN_DONT_ALIGN_STATICALLY) and the architecture config (EIGEN_ARCH_WANTS_STACK_ALIGNMENT). Henceforth, only EIGEN_ALIGN_STATICALLY should be used.
#if EIGEN_ARCH_WANTS_STACK_ALIGNMENT && !defined(EIGEN_DONT_ALIGN_STATICALLY)
  #define EIGEN_ALIGN_STATICALLY 1
#else
  #define EIGEN_ALIGN_STATICALLY 0
  #ifndef EIGEN_DISABLE_UNALIGNED_ARRAY_ASSERT
    #define EIGEN_DISABLE_UNALIGNED_ARRAY_ASSERT
  #endif
#endif

#ifdef EIGEN_DEFAULT_TO_ROW_MAJOR
#define EIGEN_DEFAULT_MATRIX_STORAGE_ORDER_OPTION Eigen::RowMajor
#else
#define EIGEN_DEFAULT_MATRIX_STORAGE_ORDER_OPTION Eigen::ColMajor
#endif

#ifndef EIGEN_DEFAULT_DENSE_INDEX_TYPE
#define EIGEN_DEFAULT_DENSE_INDEX_TYPE std::ptrdiff_t
#endif

// Cross compiler wrapper around LLVM's __has_builtin
#ifdef __has_builtin
#  define EIGEN_HAS_BUILTIN(x) __has_builtin(x)
#else
#  define EIGEN_HAS_BUILTIN(x) 0
#endif

// A Clang feature extension to determine compiler features.
// We use it to determine 'cxx_rvalue_references'
#ifndef __has_feature
# define __has_feature(x) 0
#endif

// Do we support r-value references?
#if (__has_feature(cxx_rvalue_references) || \
    (defined(__cplusplus) && __cplusplus >= 201103L) || \
     defined(__GXX_EXPERIMENTAL_CXX0X__) || \
    (EIGEN_COMP_MSVC >= 1600))
  #define EIGEN_HAVE_RVALUE_REFERENCES
#endif

// Does the compiler support variadic templates?
#if __cplusplus > 199711L
#define EIGEN_HAS_VARIADIC_TEMPLATES 1
#endif

// Does the compiler support const expressions?
#if (defined(__plusplus) && __cplusplus >= 201402L) || \
    EIGEN_GNUC_AT_LEAST(4,9)
#define EIGEN_HAS_CONSTEXPR 1
#endif

/** Allows to disable some optimizations which might affect the accuracy of the result.
  * Such optimization are enabled by default, and set EIGEN_FAST_MATH to 0 to disable them.
  * They currently include:
  *   - single precision Cwise::sin() and Cwise::cos() when SSE vectorization is enabled.
  */
#ifndef EIGEN_FAST_MATH
#define EIGEN_FAST_MATH 1
#endif

#define EIGEN_DEBUG_VAR(x) std::cerr << #x << " = " << x << std::endl;

// concatenate two tokens
#define EIGEN_CAT2(a,b) a ## b
#define EIGEN_CAT(a,b) EIGEN_CAT2(a,b)

// convert a token to a string
#define EIGEN_MAKESTRING2(a) #a
#define EIGEN_MAKESTRING(a) EIGEN_MAKESTRING2(a)

// EIGEN_STRONG_INLINE is a stronger version of the inline, using __forceinline on MSVC,
// but it still doesn't use GCC's always_inline. This is useful in (common) situations where MSVC needs forceinline
// but GCC is still doing fine with just inline.
#if EIGEN_COMP_MSVC || EIGEN_COMP_ICC
#define EIGEN_STRONG_INLINE __forceinline
#else
#define EIGEN_STRONG_INLINE inline
#endif

// EIGEN_ALWAYS_INLINE is the stronget, it has the effect of making the function inline and adding every possible
// attribute to maximize inlining. This should only be used when really necessary: in particular,
// it uses __attribute__((always_inline)) on GCC, which most of the time is useless and can severely harm compile times.
// FIXME with the always_inline attribute,
// gcc 3.4.x reports the following compilation error:
//   Eval.h:91: sorry, unimplemented: inlining failed in call to 'const Eigen::Eval<Derived> Eigen::MatrixBase<Scalar, Derived>::eval() const'
//    : function body not available
#if EIGEN_GNUC_AT_LEAST(4,0)
#define EIGEN_ALWAYS_INLINE __attribute__((always_inline)) inline
#else
#define EIGEN_ALWAYS_INLINE EIGEN_STRONG_INLINE
#endif

#if EIGEN_COMP_GNUC
#define EIGEN_DONT_INLINE __attribute__((noinline))
#elif EIGEN_COMP_MSVC
#define EIGEN_DONT_INLINE __declspec(noinline)
#else
#define EIGEN_DONT_INLINE
#endif

#if EIGEN_COMP_GNUC
#define EIGEN_PERMISSIVE_EXPR __extension__
#else
#define EIGEN_PERMISSIVE_EXPR
#endif

// this macro allows to get rid of linking errors about multiply defined functions.
//  - static is not very good because it prevents definitions from different object files to be merged.
//           So static causes the resulting linked executable to be bloated with multiple copies of the same function.
//  - inline is not perfect either as it unwantedly hints the compiler toward inlining the function.
#define EIGEN_DECLARE_FUNCTION_ALLOWING_MULTIPLE_DEFINITIONS
#define EIGEN_DEFINE_FUNCTION_ALLOWING_MULTIPLE_DEFINITIONS inline

#ifdef NDEBUG
# ifndef EIGEN_NO_DEBUG
#  define EIGEN_NO_DEBUG
# endif
#endif

// eigen_plain_assert is where we implement the workaround for the assert() bug in GCC <= 4.3, see bug 89
#ifdef EIGEN_NO_DEBUG
  #define eigen_plain_assert(x)
#else
  #if EIGEN_SAFE_TO_USE_STANDARD_ASSERT_MACRO
    namespace Eigen {
    namespace internal {
    inline bool copy_bool(bool b) { return b; }
    }
    }
    #define eigen_plain_assert(x) assert(x)
  #else
    // work around bug 89
    #include <cstdlib>   // for abort
    #include <iostream>  // for std::cerr

    namespace Eigen {
    namespace internal {
    // trivial function copying a bool. Must be EIGEN_DONT_INLINE, so we implement it after including Eigen headers.
    // see bug 89.
    namespace {
    EIGEN_DONT_INLINE bool copy_bool(bool b) { return b; }
    }
    inline void assert_fail(const char *condition, const char *function, const char *file, int line)
    {
      std::cerr << "assertion failed: " << condition << " in function " << function << " at " << file << ":" << line << std::endl;
      abort();
    }
    }
    }
    #define eigen_plain_assert(x) \
      do { \
        if(!Eigen::internal::copy_bool(x)) \
          Eigen::internal::assert_fail(EIGEN_MAKESTRING(x), __PRETTY_FUNCTION__, __FILE__, __LINE__); \
      } while(false)
  #endif
#endif

// eigen_assert can be overridden
#ifndef eigen_assert
#define eigen_assert(x) eigen_plain_assert(x)
#endif

#ifdef EIGEN_INTERNAL_DEBUGGING
#define eigen_internal_assert(x) eigen_assert(x)
#else
#define eigen_internal_assert(x)
#endif

#ifdef EIGEN_NO_DEBUG
#define EIGEN_ONLY_USED_FOR_DEBUG(x) EIGEN_UNUSED_VARIABLE(x)
#else
#define EIGEN_ONLY_USED_FOR_DEBUG(x)
#endif

#ifndef EIGEN_NO_DEPRECATED_WARNING
  #if EIGEN_COMP_GNUC
    #define EIGEN_DEPRECATED __attribute__((deprecated))
  #elif EIGEN_COMP_MSVC
    #define EIGEN_DEPRECATED __declspec(deprecated)
  #else
    #define EIGEN_DEPRECATED
  #endif
#else
  #define EIGEN_DEPRECATED
#endif

#if EIGEN_COMP_GNUC
#define EIGEN_UNUSED __attribute__((unused))
#else
#define EIGEN_UNUSED
#endif

// Suppresses 'unused variable' warnings.
namespace Eigen {
  namespace internal {
    template<typename T> EIGEN_DEVICE_FUNC void ignore_unused_variable(const T&) {}
  }
}
#define EIGEN_UNUSED_VARIABLE(var) Eigen::internal::ignore_unused_variable(var);

#if !defined(EIGEN_ASM_COMMENT)
  #if EIGEN_COMP_GNUC && (EIGEN_ARCH_i386_OR_x86_64 || EIGEN_ARCH_ARM_OR_ARM64)
    #define EIGEN_ASM_COMMENT(X)  __asm__("#" X)
  #else
    #define EIGEN_ASM_COMMENT(X)
  #endif
#endif

/* EIGEN_ALIGN_TO_BOUNDARY(n) forces data to be n-byte aligned. This is used to satisfy SIMD requirements.
 * However, we do that EVEN if vectorization (EIGEN_VECTORIZE) is disabled,
 * so that vectorization doesn't affect binary compatibility.
 *
 * If we made alignment depend on whether or not EIGEN_VECTORIZE is defined, it would be impossible to link
 * vectorized and non-vectorized code.
 */
<<<<<<< HEAD
#if (defined __CUDACC__)
#define EIGEN_ALIGN_TO_BOUNDARY(n) __align__(n)
#elif (defined __GNUC__) || (defined __PGI) || (defined __IBMCPP__) || (defined __ARMCC_VERSION)
=======
#if EIGEN_COMP_GNUC || EIGEN_COMP_PGI || EIGEN_COMP_IBM || EIGEN_COMP_ARM
>>>>>>> 0edc4e7b
  #define EIGEN_ALIGN_TO_BOUNDARY(n) __attribute__((aligned(n)))
#elif EIGEN_COMP_MSVC
  #define EIGEN_ALIGN_TO_BOUNDARY(n) __declspec(align(n))
#elif EIGEN_COMP_SUNCC
  // FIXME not sure about this one:
  #define EIGEN_ALIGN_TO_BOUNDARY(n) __attribute__((aligned(n)))
#else
  #error Please tell me what is the equivalent of __attribute__((aligned(n))) for your compiler
#endif

#define EIGEN_ALIGN16 EIGEN_ALIGN_TO_BOUNDARY(16)
#define EIGEN_ALIGN32 EIGEN_ALIGN_TO_BOUNDARY(32)
#define EIGEN_ALIGN_DEFAULT EIGEN_ALIGN_TO_BOUNDARY(EIGEN_ALIGN_BYTES)

#if EIGEN_ALIGN_STATICALLY
#define EIGEN_USER_ALIGN_TO_BOUNDARY(n) EIGEN_ALIGN_TO_BOUNDARY(n)
#define EIGEN_USER_ALIGN16 EIGEN_ALIGN16
#define EIGEN_USER_ALIGN32 EIGEN_ALIGN32
#define EIGEN_USER_ALIGN_DEFAULT EIGEN_ALIGN_DEFAULT
#else
#define EIGEN_USER_ALIGN_TO_BOUNDARY(n)
#define EIGEN_USER_ALIGN16
#define EIGEN_USER_ALIGN32
#define EIGEN_USER_ALIGN_DEFAULT
#endif

#ifdef EIGEN_DONT_USE_RESTRICT_KEYWORD
  #define EIGEN_RESTRICT
#endif
#ifndef EIGEN_RESTRICT
  #define EIGEN_RESTRICT __restrict
#endif

#ifndef EIGEN_STACK_ALLOCATION_LIMIT
// 131072 == 128 KB
#define EIGEN_STACK_ALLOCATION_LIMIT 131072
#endif

#ifndef EIGEN_DEFAULT_IO_FORMAT
#ifdef EIGEN_MAKING_DOCS
// format used in Eigen's documentation
// needed to define it here as escaping characters in CMake add_definition's argument seems very problematic.
#define EIGEN_DEFAULT_IO_FORMAT Eigen::IOFormat(3, 0, " ", "\n", "", "")
#else
#define EIGEN_DEFAULT_IO_FORMAT Eigen::IOFormat()
#endif
#endif

// just an empty macro !
#define EIGEN_EMPTY

#if EIGEN_COMP_MSVC_STRICT && EIGEN_COMP_MSVC < 1900
  #define EIGEN_INHERIT_ASSIGNMENT_EQUAL_OPERATOR(Derived) \
    using Base::operator =;
#elif EIGEN_COMP_CLANG // workaround clang bug (see http://forum.kde.org/viewtopic.php?f=74&t=102653)
  #define EIGEN_INHERIT_ASSIGNMENT_EQUAL_OPERATOR(Derived) \
    using Base::operator =; \
    EIGEN_DEVICE_FUNC EIGEN_STRONG_INLINE Derived& operator=(const Derived& other) { Base::operator=(other); return *this; } \
    template <typename OtherDerived> \
    EIGEN_DEVICE_FUNC EIGEN_STRONG_INLINE Derived& operator=(const DenseBase<OtherDerived>& other) { Base::operator=(other.derived()); return *this; }
#else
  #define EIGEN_INHERIT_ASSIGNMENT_EQUAL_OPERATOR(Derived) \
    using Base::operator =; \
    EIGEN_DEVICE_FUNC EIGEN_STRONG_INLINE Derived& operator=(const Derived& other) \
    { \
      Base::operator=(other); \
      return *this; \
    }
#endif

#define EIGEN_INHERIT_ASSIGNMENT_OPERATORS(Derived) EIGEN_INHERIT_ASSIGNMENT_EQUAL_OPERATOR(Derived)

/**
* Just a side note. Commenting within defines works only by documenting
* behind the object (via '!<'). Comments cannot be multi-line and thus
* we have these extra long lines. What is confusing doxygen over here is
* that we use '\' and basically have a bunch of typedefs with their
* documentation in a single line.
**/

// TODO The EIGEN_DENSE_PUBLIC_INTERFACE should not exists anymore
  
#define EIGEN_GENERIC_PUBLIC_INTERFACE(Derived) \
  typedef typename Eigen::internal::traits<Derived>::Scalar Scalar; /*!< \brief Numeric type, e.g. float, double, int or std::complex<float>. */ \
  typedef typename Eigen::NumTraits<Scalar>::Real RealScalar; /*!< \brief The underlying numeric type for composed scalar types. \details In cases where Scalar is e.g. std::complex<T>, T were corresponding to RealScalar. */ \
  typedef typename Base::CoeffReturnType CoeffReturnType; /*!< \brief The return type for coefficient access. \details Depending on whether the object allows direct coefficient access (e.g. for a MatrixXd), this type is either 'const Scalar&' or simply 'Scalar' for objects that do not allow direct coefficient access. */ \
  typedef typename Eigen::internal::nested<Derived>::type Nested; \
  typedef typename Eigen::internal::traits<Derived>::StorageKind StorageKind; \
  typedef typename Eigen::internal::traits<Derived>::Index Index; \
  enum { RowsAtCompileTime = Eigen::internal::traits<Derived>::RowsAtCompileTime, \
        ColsAtCompileTime = Eigen::internal::traits<Derived>::ColsAtCompileTime, \
        Flags = Eigen::internal::traits<Derived>::Flags, \
        SizeAtCompileTime = Base::SizeAtCompileTime, \
        MaxSizeAtCompileTime = Base::MaxSizeAtCompileTime, \
        IsVectorAtCompileTime = Base::IsVectorAtCompileTime };


#define EIGEN_DENSE_PUBLIC_INTERFACE(Derived) \
  typedef typename Eigen::internal::traits<Derived>::Scalar Scalar; /*!< \brief Numeric type, e.g. float, double, int or std::complex<float>. */ \
  typedef typename Eigen::NumTraits<Scalar>::Real RealScalar; /*!< \brief The underlying numeric type for composed scalar types. \details In cases where Scalar is e.g. std::complex<T>, T were corresponding to RealScalar. */ \
  typedef typename Base::PacketScalar PacketScalar; \
  typedef typename Base::CoeffReturnType CoeffReturnType; /*!< \brief The return type for coefficient access. \details Depending on whether the object allows direct coefficient access (e.g. for a MatrixXd), this type is either 'const Scalar&' or simply 'Scalar' for objects that do not allow direct coefficient access. */ \
  typedef typename Eigen::internal::nested<Derived>::type Nested; \
  typedef typename Eigen::internal::traits<Derived>::StorageKind StorageKind; \
  typedef typename Eigen::internal::traits<Derived>::Index Index; \
  enum { RowsAtCompileTime = Eigen::internal::traits<Derived>::RowsAtCompileTime, \
        ColsAtCompileTime = Eigen::internal::traits<Derived>::ColsAtCompileTime, \
        MaxRowsAtCompileTime = Eigen::internal::traits<Derived>::MaxRowsAtCompileTime, \
        MaxColsAtCompileTime = Eigen::internal::traits<Derived>::MaxColsAtCompileTime, \
        Flags = Eigen::internal::traits<Derived>::Flags, \
        SizeAtCompileTime = Base::SizeAtCompileTime, \
        MaxSizeAtCompileTime = Base::MaxSizeAtCompileTime, \
        IsVectorAtCompileTime = Base::IsVectorAtCompileTime }; \
  using Base::derived; \
  using Base::const_cast_derived;  

#define EIGEN_PLAIN_ENUM_MIN(a,b) (((int)a <= (int)b) ? (int)a : (int)b)
#define EIGEN_PLAIN_ENUM_MAX(a,b) (((int)a >= (int)b) ? (int)a : (int)b)

// EIGEN_SIZE_MIN_PREFER_DYNAMIC gives the min between compile-time sizes. 0 has absolute priority, followed by 1,
// followed by Dynamic, followed by other finite values. The reason for giving Dynamic the priority over
// finite values is that min(3, Dynamic) should be Dynamic, since that could be anything between 0 and 3.
#define EIGEN_SIZE_MIN_PREFER_DYNAMIC(a,b) (((int)a == 0 || (int)b == 0) ? 0 \
                           : ((int)a == 1 || (int)b == 1) ? 1 \
                           : ((int)a == Dynamic || (int)b == Dynamic) ? Dynamic \
                           : ((int)a <= (int)b) ? (int)a : (int)b)

// EIGEN_SIZE_MIN_PREFER_FIXED is a variant of EIGEN_SIZE_MIN_PREFER_DYNAMIC comparing MaxSizes. The difference is that finite values
// now have priority over Dynamic, so that min(3, Dynamic) gives 3. Indeed, whatever the actual value is
// (between 0 and 3), it is not more than 3.
#define EIGEN_SIZE_MIN_PREFER_FIXED(a,b)  (((int)a == 0 || (int)b == 0) ? 0 \
                           : ((int)a == 1 || (int)b == 1) ? 1 \
                           : ((int)a == Dynamic && (int)b == Dynamic) ? Dynamic \
                           : ((int)a == Dynamic) ? (int)b \
                           : ((int)b == Dynamic) ? (int)a \
                           : ((int)a <= (int)b) ? (int)a : (int)b)

// see EIGEN_SIZE_MIN_PREFER_DYNAMIC. No need for a separate variant for MaxSizes here.
#define EIGEN_SIZE_MAX(a,b) (((int)a == Dynamic || (int)b == Dynamic) ? Dynamic \
                           : ((int)a >= (int)b) ? (int)a : (int)b)

#define EIGEN_LOGICAL_XOR(a,b) (((a) || (b)) && !((a) && (b)))

#define EIGEN_IMPLIES(a,b) (!(a) || (b))

#define EIGEN_MAKE_CWISE_BINARY_OP(METHOD,FUNCTOR) \
  template<typename OtherDerived> \
  EIGEN_DEVICE_FUNC EIGEN_STRONG_INLINE const CwiseBinaryOp<FUNCTOR<Scalar>, const Derived, const OtherDerived> \
  (METHOD)(const EIGEN_CURRENT_STORAGE_BASE_CLASS<OtherDerived> &other) const \
  { \
    return CwiseBinaryOp<FUNCTOR<Scalar>, const Derived, const OtherDerived>(derived(), other.derived()); \
  }

// the expression type of a cwise product
#define EIGEN_CWISE_PRODUCT_RETURN_TYPE(LHS,RHS) \
    CwiseBinaryOp< \
      internal::scalar_product_op< \
          typename internal::traits<LHS>::Scalar, \
          typename internal::traits<RHS>::Scalar \
      >, \
      const LHS, \
      const RHS \
    >

#ifdef EIGEN_EXCEPTIONS
#  define EIGEN_THROW_X(X) throw X
#  define EIGEN_THROW throw
#  define EIGEN_TRY try
#  define EIGEN_CATCH(X) catch (X)
#else
#  define EIGEN_THROW_X(X) std::abort()
#  define EIGEN_THROW std::abort()
#  define EIGEN_TRY if (true)
#  define EIGEN_CATCH(X) else
#endif

#endif // EIGEN_MACROS_H<|MERGE_RESOLUTION|>--- conflicted
+++ resolved
@@ -557,13 +557,9 @@
  * If we made alignment depend on whether or not EIGEN_VECTORIZE is defined, it would be impossible to link
  * vectorized and non-vectorized code.
  */
-<<<<<<< HEAD
 #if (defined __CUDACC__)
-#define EIGEN_ALIGN_TO_BOUNDARY(n) __align__(n)
-#elif (defined __GNUC__) || (defined __PGI) || (defined __IBMCPP__) || (defined __ARMCC_VERSION)
-=======
-#if EIGEN_COMP_GNUC || EIGEN_COMP_PGI || EIGEN_COMP_IBM || EIGEN_COMP_ARM
->>>>>>> 0edc4e7b
+  #define EIGEN_ALIGN_TO_BOUNDARY(n) __align__(n)
+#elif EIGEN_COMP_GNUC || EIGEN_COMP_PGI || EIGEN_COMP_IBM || EIGEN_COMP_ARM
   #define EIGEN_ALIGN_TO_BOUNDARY(n) __attribute__((aligned(n)))
 #elif EIGEN_COMP_MSVC
   #define EIGEN_ALIGN_TO_BOUNDARY(n) __declspec(align(n))
